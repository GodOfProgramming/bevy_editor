pub mod ui;
pub mod xml;

use bevy::{
  ecs::system::SystemId,
  prelude::*,
  reflect::{
    GetTypeRegistration, ReflectMut, ReflectRef, TypeInfo, TypeRegistration, TypeRegistry,
    serde::ReflectDeserializer,
  },
  utils::TypeIdMap,
};
use itertools::{Either, Itertools};
use serde::de::DeserializeSeed;
use std::{any::TypeId, str::FromStr};
use ui::{Attribute, Element, attrs::Style, elements::UiButton};

macro_rules! get_parser {
    ($value:ident, $($ty:ident),+) => {
      match $value {
        $(
          stringify!($ty) => parse_to_reflect::<$ty>,
        )*
        _ => return None,
      }
    };
}

type ParserFn = fn(&str) -> Option<Box<dyn Reflect>>;

pub struct BuiPlugin {
  vtables: UiVTables,
}

impl Default for BuiPlugin {
  fn default() -> Self {
    Self { vtables: default() }
      .register_element::<UiButton>()
      .register_attr::<Style>()
  }
}

impl BuiPlugin {
  pub fn register_element<E: Element>(mut self) -> Self {
    self.vtables.elements.insert(
      TypeId::of::<E>(),
      ElementVTable {
        register: |app| {
          app.register_type::<E>();
        },
      },
    );

    self
  }

  pub fn register_attr<A: Attribute>(mut self) -> Self {
    self.vtables.attrs.insert(
      TypeId::of::<A>(),
      AttrVTable {
        register: |app| {
          app.register_type::<A>();
        },
        create: |world, entity, value| {
          let Some(value) = value.downcast_ref::<A>() else {
            return;
          };

          let entity = world.entity_mut(entity);

          value.insert_into(entity);
        },
      },
    );

    self
  }

  pub fn register_event<E: UiEvent>(mut self) -> Self {
    self.vtables.events.insert(
      TypeId::of::<E>(),
      EventVTable {
        register: |app, events| {
          app.add_event::<E>();

          let world = app.world_mut();
          let sys_id =
            world.register_system(|data: In<String>, mut writer: EventWriter<E>| -> Result {
              let input = E::In::from_attr(&data).ok_or_else(|| {
                let registration = E::In::get_type_registration();
                let tp = registration.type_info().type_path();
                format!("Could not parse {tp} from {}", *data)
              })?;

              let event = E::new(input);

              writer.write(event);

              Ok(())
            });

          events.add::<E>(sys_id);
        },
      },
    );
    self
  }
}

impl Plugin for BuiPlugin {
  fn build(&self, app: &mut App) {
    let mut events = UiEvents::default();

    for vtable in self.vtables.elements.values() {
      (vtable.register)(app);
    }

    for vtable in self.vtables.attrs.values() {
      (vtable.register)(app);
    }

    for vtable in self.vtables.events.values() {
      (vtable.register)(app, &mut events);
    }
  }
}

#[derive(Default, Resource, Clone)]
struct UiVTables {
  elements: TypeIdMap<ElementVTable>,
  attrs: TypeIdMap<AttrVTable>,
  events: TypeIdMap<EventVTable>,
}

#[derive(Clone)]
struct ElementVTable {
  register: fn(&mut App),
}

#[derive(Clone)]
struct AttrVTable {
  register: fn(&mut App),
  create: fn(world: &mut World, entity: Entity, value: &dyn Reflect),
}

#[derive(Clone)]
struct EventVTable {
  register: fn(&mut App, &mut UiEvents),
}

pub trait UiEvent: Event {
  type In: GetTypeRegistration + FromAttr;

  fn new(input: Self::In) -> Self;
}

pub trait FromAttr
where
  Self: Sized,
{
  fn from_attr(data: &str) -> Option<Self>;
}

pub trait FromStrFromAttr: FromStr {}

impl<T> FromStrFromAttr for T where T: FromStr {}

impl<T> FromAttr for T
where
  T: FromStrFromAttr,
{
  fn from_attr(data: &str) -> Option<Self> {
    data.parse().ok()
  }
}

#[derive(Default)]
struct UiEvents {
  inner: TypeIdMap<SystemId<In<String>, Result>>,
}

impl UiEvents {
  fn add<E: UiEvent>(&mut self, id: SystemId<In<String>, Result>) {
    self.inner.insert(TypeId::of::<E>(), id);
  }
}

pub struct Ui {
  node: xml::Node,
}

impl Ui {
  pub fn parse_all(ui_xml: &str) -> Result<Vec<Ui>, xml::ParseError> {
    xml::parse(ui_xml).map(|nodes| nodes.into_iter().map(|node| Ui { node }).collect())
  }

  pub fn spawn(&self, world: &mut World) -> Result<Entity> {
    Self::spawn_node(world, &self.node)
  }

  fn spawn_node(world: &mut World, node: &xml::Node) -> Result<Entity> {
    match node {
      xml::Node::Tag(tag) => {
        let type_registry = world.resource::<AppTypeRegistry>().clone();
        let type_registry = type_registry.read();
        create_entity_from_node(tag, world, &type_registry)
      }
      xml::Node::Text(text) => Ok(create_entity_from_text(text, world)),
    }
  }
}

fn create_entity_from_node(
  tag: &xml::Tag,
  world: &mut World,
  type_registry: &TypeRegistry,
) -> Result<Entity> {
  // replace . with :: so full path lookup works
  let name = tag.name.replace(".", "::");

  let registration = get_type_registration(&name, type_registry)?;
  let reflect_component = registration
    .data::<ReflectComponent>()
    .ok_or_else(|| format!("Type {name} does not have ReflectComponent"))?;
  let mut reflect_val = registration
    .data::<ReflectDefault>()
    .ok_or_else(|| format!("Type {name} does not have ReflectDefault"))?
    .default();

<<<<<<< HEAD
  let fields_filter = char_filter(&tag.attrs, char::is_ascii_lowercase);

  apply_map_to_struct(fields_filter, struct_ref);
=======
  let struct_ref = reflect_val.reflect_mut().as_struct()?;
  let (fields, components): (Vec<_>, Vec<_>) = tag.attrs.iter().partition_map(|(k, v)| {
    k.strip_prefix("self.")
      .map(|n| Either::Left((n, v)))
      .unwrap_or(itertools::Either::Right((k, v)))
  });
  patch_struct_with_map(fields, struct_ref);
>>>>>>> 8b92304c

  // create children first, as they need the world
  let children = create_child_entities(&tag.children, world)?;

  // then the actual entity for this element
  let mut entity = world.spawn_empty();

  // add the reflected value to this entity
  reflect_component.insert(&mut entity, &*reflect_val, type_registry);

  // then add all children
  entity.add_children(&children);

  let entity = entity.id();

  // the world is free again and now the attributes can be created
  for (name, value) in components {
    insert_attribute(name, value, world, entity, type_registry)?;
  }

  Ok(entity)
}

fn create_child_entities<'c>(
  child_elements: impl IntoIterator<Item = &'c xml::Node>,
  world: &mut World,
) -> Result<Vec<Entity>> {
  let mut children = Vec::new();

  for child in child_elements {
    let child = Ui::spawn_node(world, child)?;
    children.push(child);
  }

  Ok(children)
}

fn get_type_registration<'t>(
  name: &str,
  type_registry: &'t TypeRegistry,
) -> Result<&'t TypeRegistration> {
  let registration = type_registry
    .get_with_short_type_path(name)
    .or_else(|| type_registry.get_with_type_path(name))
    .ok_or_else(|| format!("Type {name} not registered"))?;

  Ok(registration)
}

fn insert_attribute(
  name: &str,
  value: &str,
  world: &mut World,
  entity: Entity,
  type_registry: &TypeRegistry,
) -> Result {
  let reg = get_type_registration(name, type_registry)?;

  let full_name = reg.type_info().type_path();
  let ref_ron = format!("{{ \"{full_name}\": {value} }}");

  let partial_value = deserialize_reflect(ref_ron, type_registry)?;
  let ref_value = partial_value
    .try_as_reflect()
    .ok_or_else(|| format!("Type {full_name} does not implement Reflect"))?;

  world.resource_scope(|world, vtables: Mut<UiVTables>| {
    let Some(fns) = vtables.attrs.get(&reg.type_id()) else {
      error!("Type {name} was not registered as an attribute");
      return;
    };

    (fns.create)(world, entity, ref_value);
  });

  Ok(())
}

fn deserialize_reflect(
  ron: impl AsRef<str>,
  registry: &TypeRegistry,
) -> Result<Box<dyn PartialReflect>> {
  let de = ReflectDeserializer::new(registry);
  let mut rd = ron::Deserializer::from_str(ron.as_ref())?;
  let value = de.deserialize(&mut rd)?;

  Ok(value)
}

fn create_entity_from_text(text: &str, world: &mut World) -> Entity {
  world.spawn(Text::new(text.to_string())).id()
}

fn patch_struct_with_map<I, K, V>(iter: I, dyn_struct: &mut dyn Struct)
where
  K: AsRef<str>,
  V: AsRef<str>,
  I: IntoIterator<Item = (K, V)>,
{
  for (key, value_str) in iter {
    let key = key.as_ref();
    let value_str = value_str.as_ref();

    let Some(field) = dyn_struct.field_mut(key) else {
      continue;
    };

    let Some(type_info) = field.get_represented_type_info() else {
      continue;
    };

    let Some(parser_fn) = get_parser_fn(type_info) else {
      continue;
    };

    let new_val = (parser_fn)(value_str);

    if let Some(new_val) = new_val {
      field.apply(&*new_val);
    }
  }
}

fn patch_reflect<A: Reflect, B: Reflect>(patch: &A, target: &mut B) {
  if let (ReflectRef::Struct(patch_struct), ReflectMut::Struct(target_struct)) =
    (patch.reflect_ref(), target.reflect_mut())
  {
    for i in 0..patch_struct.field_len() {
      let field_name = patch_struct.name_at(i).unwrap();
      let patch_field = patch_struct.field_at(i).unwrap();

      if let Some(inner) = patch_field.try_as_reflect() {
        if let Some(target_field) = target_struct.field_mut(field_name) {
          target_field.apply(inner);
        }
      }
    }
  }
}

fn get_parser_fn(type_info: &TypeInfo) -> Option<ParserFn> {
  let ty = type_info.ty();
  let type_name = ty.ident()?;

  #[rustfmt::skip]
  let f = get_parser!(type_name,
    u8, u16, u32, u64, u128, usize,
    i8, i16, i32, i64, i128, isize,
    f32, f64, bool, char, String
  );

  Some(f)
}

fn parse_to_reflect<T>(value: &str) -> Option<Box<dyn Reflect>>
where
  T: Reflect + FromStr,
{
  Some(Box::new(value.parse::<T>().ok()?) as Box<dyn Reflect>)
}

fn char_filter<I, K, V>(iter: I, filter_fn: fn(&char) -> bool) -> impl Iterator<Item = (K, V)>
where
  K: AsRef<str>,
  V: AsRef<str>,
  I: IntoIterator<Item = (K, V)>,
{
  iter.into_iter().filter(move |(k, _)| {
    k.as_ref()
      .chars()
      .next()
      .as_ref()
      .map(filter_fn)
      .unwrap_or(false)
  })
}

#[cfg(test)]
mod tests {
  use crate::Ui;
  use bevy::prelude::*;
  use speculoos::prelude::*;

  #[test]
  fn construct_type_by_xml() {
    const EXAMPLE_UI: &str = include_str!("../test/example_ui.xml");

    #[derive(Default, Component, Reflect)]
    #[reflect(Component)]
    #[reflect(Default)]
    struct Example {
      field1: i32,
      field2: String,
    }

    let mut world = World::default();
    {
      let app_type_registry = AppTypeRegistry::default();
      {
        let mut type_registry = app_type_registry.write();
        type_registry.register::<Example>();
      }
      world.insert_resource(app_type_registry);
    }

    let uis = Ui::parse_all(EXAMPLE_UI).unwrap();
    let ui = uis.first().unwrap();

    let entity = ui.spawn(&mut world).unwrap();

    let example_component = world.get::<Example>(entity).unwrap();

    assert_that(&example_component.field1).is_equal_to(123);
    assert_that(&example_component.field2.as_str()).is_equal_to("some text");
  }
}<|MERGE_RESOLUTION|>--- conflicted
+++ resolved
@@ -227,11 +227,6 @@
     .ok_or_else(|| format!("Type {name} does not have ReflectDefault"))?
     .default();
 
-<<<<<<< HEAD
-  let fields_filter = char_filter(&tag.attrs, char::is_ascii_lowercase);
-
-  apply_map_to_struct(fields_filter, struct_ref);
-=======
   let struct_ref = reflect_val.reflect_mut().as_struct()?;
   let (fields, components): (Vec<_>, Vec<_>) = tag.attrs.iter().partition_map(|(k, v)| {
     k.strip_prefix("self.")
@@ -239,7 +234,6 @@
       .unwrap_or(itertools::Either::Right((k, v)))
   });
   patch_struct_with_map(fields, struct_ref);
->>>>>>> 8b92304c
 
   // create children first, as they need the world
   let children = create_child_entities(&tag.children, world)?;
